# Class: puppet::master
#
# This class installs and configures a Puppet master
#
# Parameters:
#  ['user_id']                  - The userid of the puppet user
#  ['group_id']                 - The groupid of the puppet group
#  ['modulepath']               - Module path to be served by the puppet master
#  ['manifest']                 - Manifest path
#  ['external_nodes']           - ENC script path
#  ['node_terminus']            - Node terminus setting, is overridden to 'exec' if external_nodes is set
#  ['hiera_config']             - Hiera config file path
#  ['environments']             - Which environment method (directory or config)
#  ['environmentpath']          - Puppet environment base path (use with environments directory)
#  ['reports']                  - Turn on puppet reports
#  ['storeconfigs']             - Use storedconfigs
#  ['storeconfigs_dbserver']    - Puppetdb server
#  ['storeconfigs_dbport']      - Puppetdb port
#  ['certname']                 - The certname the puppet master should use
#  ['autosign']                 - Auto sign agent certificates default false
#  ['reporturl']                - Url to send reports to, if reporting enabled
#  ['puppet_ssldir']            - Puppet sll directory
#  ['puppet_docroot']           - Doc root to be configured in apache vhost
#  ['puppet_vardir']            - Vardir used by puppet
#  ['puppet_passenger_port']    - Port to configure passenger on default 8140
#  ['puppet_master_package']    - Puppet master package
#  ['puppet_master_service']    - Puppet master service
#  ['version']                  - Version of the puppet master package to install
#  ['apache_serveradmin']       - Apache server admin
#  ['pluginsync']               - Enable plugin sync
#  ['parser']                   - Which parser to use
#  ['puppetdb_startup_timeout'] - The timeout for puppetdb
#  ['dns_alt_names']            - Comma separated list of alternative DNS names
#  ['digest_algorithm']         - The algorithm to use for file digests.
#  ['generate_ssl_certs']       - Generate ssl certs (false to disable)
#  ['strict_variables']         - Makes the parser raise errors when referencing unknown variables
#
# Requires:
#
#  - inifile
#  - Class['puppet::params']
#  - Class[puppet::passenger]
#  - Class['puppet::storeconfigs']
#
# Sample Usage:
#
#  $modulepath = [
#    "/etc/puppet/modules/site",
#    "/etc/puppet/modules/dist",
#  ]
#
#  class { "puppet::master":
#    modulepath             => inline_template("<%= modulepath.join(':') %>"),
#    storeconfigs          => 'true',
#  }
#
class puppet::master (
  $user_id                    = undef,
  $group_id                   = undef,
  $modulepath                 = $::puppet::params::modulepath,
  $manifest                   = $::puppet::params::manifest,
  $external_nodes             = undef,
  $node_terminus              = undef,
  $hiera_config               = $::puppet::params::hiera_config,
  $environmentpath            = $::puppet::params::environmentpath,
  $environments               = $::puppet::params::environments,
  $reports                    = store,
  $storeconfigs               = false,
  $storeconfigs_dbserver      = $::puppet::params::storeconfigs_dbserver,
  $storeconfigs_dbport        = $::puppet::params::storeconfigs_dbport,
  $certname                   = $::fqdn,
  $autosign                   = false,
  $reporturl                  = undef,
  $puppet_ssldir              = $::puppet::params::puppet_ssldir,
  $puppet_docroot             = $::puppet::params::puppet_docroot,
  $puppet_vardir              = $::puppet::params::puppet_vardir,
  $puppet_passenger_port      = $::puppet::params::puppet_passenger_port,
  $puppet_passenger_tempdir   = false,
  $puppet_master_package      = $::puppet::params::puppet_master_package,
  $puppet_master_service      = $::puppet::params::puppet_master_service,
  $version                    = 'present',
  $apache_serveradmin         = $::puppet::params::apache_serveradmin,
  $pluginsync                 = true,
  $parser                     = $::puppet::params::parser,
  $puppetdb_startup_timeout   = '60',
  $puppetdb_strict_validation = $::puppet::params::puppetdb_strict_validation,
  $dns_alt_names              = ['puppet'],
  $digest_algorithm           = $::puppet::params::digest_algorithm,
  $generate_ssl_certs         = true,
<<<<<<< HEAD
  $strict_variables           = undef,
=======
  $puppetdb_version           = 'present',
>>>>>>> fc66d308
) inherits puppet::params {

  anchor { 'puppet::master::begin': }

  if ! defined(User[$::puppet::params::puppet_user]) {
    user { $::puppet::params::puppet_user:
      ensure => present,
      uid    => $user_id,
      gid    => $::puppet::params::puppet_group,
    }
  }

  if ! defined(Group[$::puppet::params::puppet_group]) {
    group { $::puppet::params::puppet_group:
      ensure => present,
      gid    => $group_id,
    }
  }

  if $::osfamily == 'Debian'
  {
    package { 'puppetmaster-common':
      ensure   => $version,
    }
    package { $puppet_master_package:
      ensure  => $version,
      require => Package[puppetmaster-common],
    }
  }
  else
  {
    package { $puppet_master_package:
      ensure         => $version,
    }
  }

  Anchor['puppet::master::begin'] ->
  class {'puppet::passenger':
    puppet_passenger_port    => $puppet_passenger_port,
    puppet_docroot           => $puppet_docroot,
    apache_serveradmin       => $apache_serveradmin,
    puppet_conf              => $::puppet::params::puppet_conf,
    puppet_ssldir            => $puppet_ssldir,
    certname                 => $certname,
    conf_dir                 => $::puppet::params::confdir,
    dns_alt_names            => join($dns_alt_names,','),
    generate_ssl_certs       => $generate_ssl_certs,
    puppet_passenger_tempdir => $puppet_passenger_tempdir,
  } ->
  Anchor['puppet::master::end']

  service { $puppet_master_service:
    ensure  => stopped,
    enable  => false,
    require => File[$::puppet::params::puppet_conf],
  }

  if ! defined(File[$::puppet::params::puppet_conf]){
    file { $::puppet::params::puppet_conf:
      ensure  => 'file',
      mode    => '0644',
      require => File[$::puppet::params::confdir],
      owner   => $::puppet::params::puppet_user,
      group   => $::puppet::params::puppet_group,
      notify  => Service['httpd'],
    }
  }
  else {
    File<| title == $::puppet::params::puppet_conf |> {
      notify  => Service['httpd'],
    }
  }

  if ! defined(File[$::puppet::params::confdir]) {
    file { $::puppet::params::confdir:
      ensure  => directory,
      mode    => '0755',
      require => Package[$puppet_master_package],
      owner   => $::puppet::params::puppet_user,
      group   => $::puppet::params::puppet_group,
      notify  => Service['httpd'],
    }
  }
  else {
    File<| title == $::puppet::params::confdir |> {
      notify  +> Service['httpd'],
      require +> Package[$puppet_master_package],
    }
  }

  file { $puppet_vardir:
    ensure  => directory,
    owner   => $::puppet::params::puppet_user,
    group   => $::puppet::params::puppet_group,
    notify  => Service['httpd'],
    require => Package[$puppet_master_package]
  }

  if $storeconfigs {
    Anchor['puppet::master::begin'] ->
    class { 'puppet::storeconfigs':
      dbserver                   => $storeconfigs_dbserver,
      dbport                     => $storeconfigs_dbport,
      puppet_service             => Service['httpd'],
      puppet_confdir             => $::puppet::params::confdir,
      puppet_conf                => $::puppet::params::puppet_conf,
      puppet_master_package      => $puppet_master_package,
      puppetdb_startup_timeout   => $puppetdb_startup_timeout,
      puppetdb_strict_validation => $puppetdb_strict_validation,
      puppetdb_version           => $puppetdb_version,
    } ->
    Anchor['puppet::master::end']
  }

  Ini_setting {
      path    => $::puppet::params::puppet_conf,
      require => File[$::puppet::params::puppet_conf],
      notify  => Service['httpd'],
      section => 'master',
  }

  case $environments {
    'config': {
      $setting_config='present'
      $setting_directory='absent'
    }
    'directory': {
      $setting_config='absent'
      $setting_directory='present'
    }
    default: { fail("Unknown value for environments ${environments}") }
  }

  ini_setting {'puppetmastermodulepath':
    ensure  => $setting_config,
    setting => 'modulepath',
    value   => $modulepath,
  }
  ini_setting {'puppetmastermanifest':
    ensure  => $setting_config,
    setting => 'manifest',
    value   => $manifest,
  }
  ini_setting {'puppetmasterenvironmentpath':
    ensure  => $setting_directory,
    setting => 'environmentpath',
    value   => $environmentpath,
    section => 'main',
  }

  if $external_nodes != undef {
    ini_setting {'puppetmasterencconfig':
      ensure  => present,
      setting => 'external_nodes',
      value   => $external_nodes,
    }

    ini_setting {'puppetmasternodeterminus':
      ensure  => present,
      setting => 'node_terminus',
      value   => 'exec'
    }
  }
  elsif $node_terminus != undef {
    ini_setting {'puppetmasternodeterminus':
      ensure  => present,
      setting => 'node_terminus',
      value   => $node_terminus
    }
  }

  ini_setting {'puppetmasterhieraconfig':
    ensure  => present,
    setting => 'hiera_config',
    value   => $hiera_config,
  }

  ini_setting {'puppetmasterautosign':
    ensure  => present,
    setting => 'autosign',
    value   => $autosign,
  }

  ini_setting {'puppetmastercertname':
    ensure  => present,
    setting => 'certname',
    value   => $certname,
  }

  ini_setting {'puppetmasterreports':
    ensure  => present,
    setting => 'reports',
    value   => $reports,
  }

  ini_setting {'puppetmasterpluginsync':
    ensure  => present,
    setting => 'pluginsync',
    value   => $pluginsync,
  }

  ini_setting {'puppetmasterparser':
    ensure  => present,
    setting => 'parser',
    value   => $parser,
  }

  if $reporturl != undef {
    ini_setting {'puppetmasterreport':
      ensure  => present,
      setting => 'reporturl',
      value   => $reporturl,
    }
  }

  ini_setting {'puppetmasterdnsaltnames':
      ensure  => present,
      setting => 'dns_alt_names',
      value   => join($dns_alt_names, ','),
  }

  ini_setting {'puppetmasterdigestalgorithm':
      ensure  => present,
      setting => 'digest_algorithm',
      value   => $digest_algorithm,
  }

  if $strict_variables != undef {
    validate_bool(str2bool($strict_variables))
    ini_setting {'puppetmasterstrictvariables':
        ensure  => present,
        setting => 'strict_variables',
        value   => $strict_variables,
    }
  }

  anchor { 'puppet::master::end': }
}<|MERGE_RESOLUTION|>--- conflicted
+++ resolved
@@ -87,11 +87,8 @@
   $dns_alt_names              = ['puppet'],
   $digest_algorithm           = $::puppet::params::digest_algorithm,
   $generate_ssl_certs         = true,
-<<<<<<< HEAD
   $strict_variables           = undef,
-=======
   $puppetdb_version           = 'present',
->>>>>>> fc66d308
 ) inherits puppet::params {
 
   anchor { 'puppet::master::begin': }
